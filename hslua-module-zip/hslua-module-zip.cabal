--- conflicted
+++ resolved
@@ -34,11 +34,7 @@
   build-depends:       base              >= 4.9.1  && < 5
                      , bytestring
                      , filepath          >= 1.4    && < 1.5
-<<<<<<< HEAD
                      , hslua-core        >= 2.1    && < 2.4
-=======
-                     , hslua-core        >= 2.1    && < 2.3
->>>>>>> 27efba7b
                      , hslua-list        >= 1.1    && < 1.2
                      , hslua-marshalling >= 2.1    && < 2.3
                      , hslua-packaging   >= 2.1    && < 2.3
